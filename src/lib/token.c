/* SPDX-License-Identifier: BSD-2-Clause */

#include "config.h"
#include <assert.h>
#include <stdio.h>
#include <stdlib.h>
#include <string.h>
#include <time.h>

#include "attrs.h"
#include "backend.h"
#include "checks.h"
#include "list.h"
#include "mech.h"
#include "object.h"
#include "pkcs11.h"
#include "session.h"
#include "session_table.h"
#include "slot.h"
#include "token.h"
#include "utils.h"

static void sealobject_free(sealobject *sealobj) {
    twist_free(sealobj->soauthsalt);
    twist_free(sealobj->sopriv);
    twist_free(sealobj->sopub);
    twist_free(sealobj->userauthsalt);
    twist_free(sealobj->userpub);
    twist_free(sealobj->userpriv);
    memset(sealobj, 0, sizeof(*sealobj));
}

CK_RV token_min_init(token *t) {

    /*
     * Initialize the per-token session table
     */
    CK_RV rv = session_table_new(&t->s_table);
    if (rv != CKR_OK) {
        LOGE("Could not initialize session table");
        return rv;
    }

    /*
     * Initialize the per-token tpm context
     */
    rv = backend_ctx_new(t);
    if (rv != CKR_OK) {
        LOGE("Could not initialize tpm ctx: 0x%lx", rv);
        return rv;
    }

<<<<<<< HEAD
    /*
     * Initalize the per-token mechanism details table
     */
    rv = mdetail_new(t->tctx, &t->mdtl, t->config.pss_sigs_good);
    if (rv != CKR_OK) {
        LOGE("Could not initialize tpm mdetails: 0x%lx", rv);
        return rv;
    }

=======
    assert(!t->mutex);
>>>>>>> 0c8e8c00
    rv = mutex_create(&t->mutex);
    if (rv != CKR_OK) {
        LOGE("Could not initialize mutex: 0x%lx", rv);
    }

    return rv;
}

void token_reset(token *t) {

    /* forget the primary object so it can be reinitialized as needed */
    t->pid = 0;
    twist_free(t->pobject.objauth);
    memset(&t->pobject, 0, sizeof(t->pobject));

    /*
     * forget the config, as it could change between initialization calls
     * again.
     */
    free(t->config.tcti);
    memset(&t->config, 0, sizeof(t->config));

    sealobject_free(&t->sealobject);
    /*
     * the rest of the state can live so we don't need to free/realloc it
     * Beware of who holds the mutex!
     */
}

void token_free_list(token *t, size_t len) {

    size_t i;
    for (i=0; i < len; i++) {
        token_free(&t[i]);
    }
    free(t);
}

CK_RV token_add_tobject_last(token *tok, tobject *t) {

    if (!tok->tobjects.tail) {
        t->l.prev = t->l.next = NULL;
        tok->tobjects.tail = tok->tobjects.head = t;
        t->obj_handle = 1;
        return CKR_OK;
    }

    CK_OBJECT_HANDLE handle = tok->tobjects.tail->obj_handle;
    if (handle == ~((CK_OBJECT_HANDLE)0)) {
        LOGE("Too many objects for token, id: %u, label: %*s", tok->id,
                (int)sizeof(tok->label), tok->label);
        return CKR_OK;
    }

    handle++;
    t->obj_handle = handle;
    tok->tobjects.tail->l.next = &t->l;
    t->l.prev = &tok->tobjects.tail->l;
    tok->tobjects.tail = t;
    return CKR_OK;
}

CK_RV token_add_tobject(token *tok, tobject *t) {

    if (!tok->tobjects.head) {
        t->l.prev = t->l.next = NULL;
        tok->tobjects.tail = tok->tobjects.head = t;
        t->obj_handle = 1;
        return CKR_OK;
    }

    /* minimum potential handle to add */
    CK_OBJECT_HANDLE index = 2;

    list *cur = &tok->tobjects.head->l;
    while(cur) {

        if (index == 0) {
            LOGE("Rollover, too many objects for token, id: %u, label: %*s", tok->id,
                    (int)sizeof(tok->label), tok->label);
            return CKR_OK;
        }

        tobject *c = list_entry(cur, tobject, l);

        /* end of list, just add it updating the tail pointer */
        if (!c->l.next) {
            t->obj_handle = index;
            t->l.prev = cur;
            cur->next = &t->l;
            tok->tobjects.tail = t;
            return CKR_OK;
        }

        tobject *n = list_entry(c->l.next, tobject, l);

        /* gap */
        if (n->obj_handle - c->obj_handle > 1) {
            assert(index < n->obj_handle && index > c->obj_handle);
            t->obj_handle = index;

            /* new object should point to next and previous */
            t->l.next = &n->l;
            t->l.prev = cur;

            /* existing object ahead should point back at new object */
            n->l.prev = &t->l;

            /* existing object behind should point forward at new object */
            c->l.next = &t->l;

            return CKR_OK;
        }

        index++;
        cur = cur->next;
    }

    LOGE("Could not insert tobject into token");

    return CKR_GENERAL_ERROR;
}

CK_RV token_find_tobject(token *tok, CK_OBJECT_HANDLE handle, tobject **tobj) {
    assert(tok);
    assert(tobj);

    if (!tok->tobjects.head) {
        return CKR_KEY_HANDLE_INVALID;
    }

    list *cur = &tok->tobjects.head->l;
    while(cur) {
        tobject *c = list_entry(cur, tobject, l);
        if (c->obj_handle == handle) {
            *tobj = c;
            return CKR_OK;
        }
        cur = cur->next;
    }

    return CKR_KEY_HANDLE_INVALID;
}

void token_rm_tobject(token *tok, tobject *t) {

    assert(tok->tobjects.head);
    assert(tok->tobjects.tail);

    /* only item in the list */
    if (t == tok->tobjects.tail &&
            t == tok->tobjects.head) {
        /* just empty the list */
        tok->tobjects.head = tok->tobjects.tail = NULL;
    } else if (t == tok->tobjects.head) {
        tok->tobjects.head = tok->tobjects.head->l.next ?
                list_entry(tok->tobjects.head->l.next, tobject, l) : NULL;
    } else if (t == tok->tobjects.tail) {
        /*
         * remove the tail by setting the tail equal to the previous list object
         * and setting the new tails next pointer to null as it's pointing to the
         * old tail location.
         */
        tok->tobjects.tail = list_entry(tok->tobjects.tail->l.prev, tobject, l);
        tok->tobjects.tail->l.next = NULL;
    } else {
        /*
         * the previous objects next pointer should point past
         * the removed object by pointing to it's next
         */
        t->l.prev->next = t->l.next;
        t->l.next->prev = t->l.prev;
    }

    t->l.next = t->l.prev = NULL;
}

<<<<<<< HEAD
static void sealobject_free(sealobject *sealobj) {
    twist_free(sealobj->soauthsalt);
    twist_free(sealobj->sopriv);
    twist_free(sealobj->sopub);
    twist_free(sealobj->userauthsalt);
    twist_free(sealobj->userpub);
    twist_free(sealobj->userpriv);
    sealobj->soauthsalt = NULL;
    sealobj->sopriv = NULL;
    sealobj->sopub = NULL;
    sealobj->userauthsalt = NULL;
    sealobj->userpub = NULL;
    sealobj->userpriv = NULL;
}

static void pobject_free(pobject *pobj) {

    twist_free(pobj->objauth);
    pobj->objauth = NULL;

    pobject_config *c = &pobj->config;

    if (c->is_transient) {
        free(c->template_name);
    } else {
        twist_free(c->blob);
    }
}

=======
>>>>>>> 0c8e8c00
void token_free(token *t) {

    /*
     * for each session remove them
     */
    session_table_free_ctx_all(t);
    session_table_free(t->s_table);
    t->s_table = NULL;

<<<<<<< HEAD
    if (t->pobject.config.is_transient) {
        tpm_flushcontext(t->tctx, t->pobject.handle);
    }
=======
    twist_free(t->pobject.objauth);
    memset(&t->pobject, 0, sizeof(t->pobject));
>>>>>>> 0c8e8c00

    pobject_free(&t->pobject);

    if (t->type == token_type_esysdb) {
        sealobject_free(&t->esysdb.sealobject);
    }

    if (t->tobjects.head) {
        list *cur = &t->tobjects.head->l;
        while(cur) {
            tobject *tobj = list_entry(cur, tobject, l);
            cur = cur->next;
            tobject_free(tobj);
        }
    }
    t->tobjects.head = t->tobjects.tail = NULL;

    backend_ctx_free(t);
    t->tctx = NULL;

    mutex_destroy(t->mutex);
    t->mutex = NULL;

    free(t->config.tcti);
<<<<<<< HEAD
    t->config.tcti = NULL;

    mdetail_free(&t->mdtl);
=======

    memset(&t->config, 0, sizeof(t->config));
>>>>>>> 0c8e8c00
}

CK_RV token_get_info (token *t, CK_TOKEN_INFO *info) {
    check_pointer(t);
    check_pointer(info);

    int rval;
    time_t rawtime;
    struct tm tminfo;

    memset(info, 0, sizeof(*info));

    rval = tpm_get_token_info(t->tctx, info);
    if (rval != CKR_OK) {
        return CKR_GENERAL_ERROR;
    }

    // Support Flags
    info->flags = CKF_RNG
        | CKF_LOGIN_REQUIRED;

    if (t->config.is_initialized) {
        info->flags |= CKF_TOKEN_INITIALIZED;
        info->flags |= CKF_USER_PIN_INITIALIZED;
    }

    // Identification
    str_padded_copy(info->label, t->label, sizeof(info->label));
    str_padded_copy(info->serialNumber, (unsigned char*) TPM2_TOKEN_SERIAL_NUMBER, sizeof(info->serialNumber));


    // Memory: TODO not sure what memory values should go here, the platform?
    info->ulFreePrivateMemory = ~0;
    info->ulFreePublicMemory = ~0;
    info->ulTotalPrivateMemory = ~0;
    info->ulTotalPublicMemory = ~0;

    // Maximums and Minimums
    info->ulMaxPinLen = 128;
    info->ulMinPinLen = 0;
    info->ulMaxSessionCount = MAX_NUM_OF_SESSIONS;
    info->ulMaxRwSessionCount = MAX_NUM_OF_SESSIONS;

    // Session
    session_table_get_cnt(t->s_table, &info->ulSessionCount, &info->ulRwSessionCount, NULL);

    // Time
    time (&rawtime);
    gmtime_r(&rawtime, &tminfo);
    strftime ((char *)info->utcTime, sizeof(info->utcTime), "%Y%m%d%H%M%S", &tminfo);
    // The last two bytes must be '0', not NULL/'\0' terminated.
    info->utcTime[14] = '0';
    info->utcTime[15] = '0';

    return CKR_OK;
}

CK_RV token_init(token *t, CK_BYTE_PTR pin, CK_ULONG pin_len, CK_BYTE_PTR label) {
    check_pointer(pin);
    check_pointer(label);

    CK_RV rv = CKR_GENERAL_ERROR;

    /* Bug:
     * https://github.com/tpm2-software/tpm2-pkcs11/issues/576
     */
    if (t->config.is_initialized) {
        LOGE("Tokens cannot be re-initialized");
        return CKR_DEVICE_ERROR;
    }

    twist newauth = NULL;
    twist newsalthex = NULL;

    /*
     * validate that label doesn't have embedded NULL bytes
     */
    void *found = memchr(label, '\0', sizeof(t->label));
    if (found) {
        LOGE("Label has embedded 0 bytes");
        return CKR_ARGUMENTS_BAD;
    }

    if (t->config.is_initialized) {
        LOGE("Token already initialized");
        return CKR_ARGUMENTS_BAD;
    }

    twist sopin = twistbin_new(pin, pin_len);
    if (!sopin) {
        LOGE("oom");
        return CKR_HOST_MEMORY;
    }

    twist hexwrappingkey = utils_get_rand_hex_str(32);
    if (!sopin) {
        LOGE("oom");
        rv = CKR_HOST_MEMORY;
        goto out;
    }

    rv = utils_setup_new_object_auth(sopin, &newauth, &newsalthex);
    if (rv != CKR_OK) {
        goto error;
    }

<<<<<<< HEAD
=======
    /* we have a primary object, create the seal object underneath it */
    rv = tpm2_create_seal_obj(t->tctx, t->pobject.objauth, t->pobject.handle,
            newauth, NULL, hexwrappingkey, &t->sealobject.sopub,
            &t->sealobject.sopriv, &t->sealobject.handle);
    if (rv != CKR_OK) {
        LOGE("Could not create SO seal object");
        goto error;
    }

    t->sealobject.soauthsalt = newsalthex;
    newsalthex = NULL;

    void *p = memchr(label, '\0', sizeof(t->label));
    if (p) {
        LOGE("Cannot have embedded nul byte in token label");
        rv = CKR_ARGUMENTS_BAD;
        goto error;
    }

>>>>>>> 0c8e8c00
    memcpy(t->label, label, sizeof(t->label));

    rv = backend_create_token_seal(t, hexwrappingkey, newauth, newsalthex);
    if (rv != CKR_OK) {
        LOGE("Could not create new token");
        goto error;
    }
    /* Ownership of newsalthex is transferred in the previous call */
    newsalthex = NULL;

    rv = slot_add_uninit_token();
    if (rv != CKR_OK) {
        LOGW("Could not add unitialized token");
    }

    rv =  CKR_OK;
out:
    twist_free(sopin);
    twist_free(newauth);
    twist_free(newsalthex);
    twist_free(hexwrappingkey);

    return rv;

error:
<<<<<<< HEAD
    token_free(t);
    CK_RV rv2 = token_min_init(t);
    if (rv2 != CKR_OK) {
        LOGE("Could not re-create empty token");
        rv = rv2;
    }
    t->config.is_initialized = false;
=======
    token_reset(t);
>>>>>>> 0c8e8c00
    goto out;
}

bool token_is_any_user_logged_in(token *tok) {

    return tok->login_state != token_no_one_logged_in;
}

bool token_is_user_logged_in(token *tok) {

    return tok->login_state & token_user_logged_in;
}

bool token_is_so_logged_in(token *tok) {

    return tok->login_state & token_so_logged_in;
}


void token_lock(token *t) {
    mutex_lock_fatal(t->mutex);
}

void token_unlock(token *t) {
    mutex_unlock_fatal(t->mutex);
}

CK_RV token_setpin(token *tok, CK_UTF8CHAR_PTR oldpin, CK_ULONG oldlen, CK_UTF8CHAR_PTR newpin, CK_ULONG newlen) {

    CK_RV rv = CKR_GENERAL_ERROR;

    /* pin data */
    twist toldpin = NULL;
    twist tnewpin = NULL;

    bool is_so = token_is_so_logged_in(tok);

    toldpin = twistbin_new(oldpin, oldlen);
    if (!toldpin) {
        rv = CKR_HOST_MEMORY;
        goto out;
    }

    tnewpin = twistbin_new(newpin, newlen);
    if (!tnewpin) {
        rv = CKR_HOST_MEMORY;
        goto out;
    }

    rv = backend_token_changeauth(tok, !is_so, toldpin, tnewpin);
    if (rv != CKR_OK) {
        LOGE("Changing token auth");
        goto out;
    }

out:

    twist_free(toldpin);
    twist_free(tnewpin);

    return rv;
}

CK_RV token_initpin(token *tok, CK_UTF8CHAR_PTR newpin, CK_ULONG newlen) {

    CK_RV rv = CKR_GENERAL_ERROR;

    twist tnewpin = NULL;

    twist newkeysalthex = NULL;

    twist newsalthex = NULL;
    twist newauthhex = NULL;

    twist sealdata = NULL;

    tnewpin = twistbin_new(newpin, newlen);
    if (!tnewpin) {
        LOGE("oom");
        rv = CKR_HOST_MEMORY;
        goto out;
    }

    /* generate a new auth */
    rv = utils_setup_new_object_auth(tnewpin, &newauthhex, &newsalthex);
    if (rv != CKR_OK) {
        goto out;
    }

    /* we store the seal data in hex form, but it's in binary form in memory, so convert it */
    sealdata = twist_hexlify(tok->wrappingkey);
    if (!sealdata) {
        LOGE("oom");
        goto out;
    }

    rv = backend_init_user(tok, sealdata, newauthhex, newsalthex);
    if (rv != CKR_OK) {
        goto out;
    }

    rv = CKR_OK;

out:

    /* If the function failed, then these pointers ARE NOT CLAIMED and must be free'd */
    if (rv != CKR_OK) {
        twist_free(newkeysalthex);
        twist_free(newsalthex);
    }

    twist_free(sealdata);
    twist_free(newauthhex);

    twist_free(tnewpin);

    return rv;
}

CK_RV token_load_object(token *tok, CK_OBJECT_HANDLE key, tobject **loaded_tobj) {

    tpm_ctx *tpm = tok->tctx;

    CK_RV rv = token_find_tobject(tok, key, loaded_tobj);
    if (rv != CKR_OK) {
        return rv;
    }

    tobject *tobj = *loaded_tobj;

    rv = tobject_user_increment(tobj);
    if (rv != CKR_OK) {
        return rv;
    }

    /* this might not be the best place for this check */
    CK_ATTRIBUTE_PTR a = attr_get_attribute_by_type(tobj->attrs, CKA_CLASS);
    if (!a) {
        LOGE("All objects expected to have CKA_CLASS, missing"
                " for tobj id: %u", tobj->id);
        return CKR_GENERAL_ERROR;
    }

    CK_OBJECT_CLASS v;
    rv = attr_CK_OBJECT_CLASS(a, &v);
    if (rv != CKR_OK) {
        return rv;
    }

    if (v != CKO_PRIVATE_KEY
            && v != CKO_PUBLIC_KEY
            && v != CKO_SECRET_KEY) {
        LOGE("Cannot use tobj id %u in a crypto operation", tobj->id);
        return CKR_KEY_HANDLE_INVALID;
    }

    /*
     * The object may already be loaded by the TPM or may just be
     * a public key object not-resident in the TPM.
     */
    if (tobj->tpm_handle || !tobj->pub) {
        *loaded_tobj = tobj;
        return CKR_OK;
    }

    rv = tpm_loadobj(
            tpm,
            tok->pobject.handle, tok->pobject.objauth,
            tobj->pub, tobj->priv,
            &tobj->tpm_handle);
    if (rv != CKR_OK) {
        return rv;
    }

    rv = utils_ctx_unwrap_objauth(tok->wrappingkey, tobj->objauth,
            &tobj->unsealed_auth);
    if (rv != CKR_OK) {
        LOGE("Error unwrapping tertiary object auth");
        return rv;
    }

    *loaded_tobj = tobj;
    return CKR_OK;
}<|MERGE_RESOLUTION|>--- conflicted
+++ resolved
@@ -20,14 +20,19 @@
 #include "token.h"
 #include "utils.h"
 
-static void sealobject_free(sealobject *sealobj) {
-    twist_free(sealobj->soauthsalt);
-    twist_free(sealobj->sopriv);
-    twist_free(sealobj->sopub);
-    twist_free(sealobj->userauthsalt);
-    twist_free(sealobj->userpub);
-    twist_free(sealobj->userpriv);
-    memset(sealobj, 0, sizeof(*sealobj));
+static void pobject_free(pobject *pobj) {
+
+    twist_free(pobj->objauth);
+
+    pobject_config *c = &pobj->config;
+
+    if (c->is_transient) {
+        free(c->template_name);
+    } else {
+        twist_free(c->blob);
+    }
+
+    memset(pobj, 0, sizeof(*pobj));
 }
 
 CK_RV token_min_init(token *t) {
@@ -50,7 +55,6 @@
         return rv;
     }
 
-<<<<<<< HEAD
     /*
      * Initalize the per-token mechanism details table
      */
@@ -60,9 +64,6 @@
         return rv;
     }
 
-=======
-    assert(!t->mutex);
->>>>>>> 0c8e8c00
     rv = mutex_create(&t->mutex);
     if (rv != CKR_OK) {
         LOGE("Could not initialize mutex: 0x%lx", rv);
@@ -74,18 +75,9 @@
 void token_reset(token *t) {
 
     /* forget the primary object so it can be reinitialized as needed */
-    t->pid = 0;
-    twist_free(t->pobject.objauth);
-    memset(&t->pobject, 0, sizeof(t->pobject));
-
-    /*
-     * forget the config, as it could change between initialization calls
-     * again.
-     */
-    free(t->config.tcti);
-    memset(&t->config, 0, sizeof(t->config));
-
-    sealobject_free(&t->sealobject);
+    pobject_free(&t->pobject);
+
+    backend_ctx_reset(t);
     /*
      * the rest of the state can live so we don't need to free/realloc it
      * Beware of who holds the mutex!
@@ -240,38 +232,6 @@
     t->l.next = t->l.prev = NULL;
 }
 
-<<<<<<< HEAD
-static void sealobject_free(sealobject *sealobj) {
-    twist_free(sealobj->soauthsalt);
-    twist_free(sealobj->sopriv);
-    twist_free(sealobj->sopub);
-    twist_free(sealobj->userauthsalt);
-    twist_free(sealobj->userpub);
-    twist_free(sealobj->userpriv);
-    sealobj->soauthsalt = NULL;
-    sealobj->sopriv = NULL;
-    sealobj->sopub = NULL;
-    sealobj->userauthsalt = NULL;
-    sealobj->userpub = NULL;
-    sealobj->userpriv = NULL;
-}
-
-static void pobject_free(pobject *pobj) {
-
-    twist_free(pobj->objauth);
-    pobj->objauth = NULL;
-
-    pobject_config *c = &pobj->config;
-
-    if (c->is_transient) {
-        free(c->template_name);
-    } else {
-        twist_free(c->blob);
-    }
-}
-
-=======
->>>>>>> 0c8e8c00
 void token_free(token *t) {
 
     /*
@@ -281,20 +241,11 @@
     session_table_free(t->s_table);
     t->s_table = NULL;
 
-<<<<<<< HEAD
     if (t->pobject.config.is_transient) {
         tpm_flushcontext(t->tctx, t->pobject.handle);
     }
-=======
-    twist_free(t->pobject.objauth);
-    memset(&t->pobject, 0, sizeof(t->pobject));
->>>>>>> 0c8e8c00
 
     pobject_free(&t->pobject);
-
-    if (t->type == token_type_esysdb) {
-        sealobject_free(&t->esysdb.sealobject);
-    }
 
     if (t->tobjects.head) {
         list *cur = &t->tobjects.head->l;
@@ -313,14 +264,9 @@
     t->mutex = NULL;
 
     free(t->config.tcti);
-<<<<<<< HEAD
-    t->config.tcti = NULL;
+    memset(&t->config, 0, sizeof(t->config));
 
     mdetail_free(&t->mdtl);
-=======
-
-    memset(&t->config, 0, sizeof(t->config));
->>>>>>> 0c8e8c00
 }
 
 CK_RV token_get_info (token *t, CK_TOKEN_INFO *info) {
@@ -384,14 +330,6 @@
 
     CK_RV rv = CKR_GENERAL_ERROR;
 
-    /* Bug:
-     * https://github.com/tpm2-software/tpm2-pkcs11/issues/576
-     */
-    if (t->config.is_initialized) {
-        LOGE("Tokens cannot be re-initialized");
-        return CKR_DEVICE_ERROR;
-    }
-
     twist newauth = NULL;
     twist newsalthex = NULL;
 
@@ -427,28 +365,6 @@
         goto error;
     }
 
-<<<<<<< HEAD
-=======
-    /* we have a primary object, create the seal object underneath it */
-    rv = tpm2_create_seal_obj(t->tctx, t->pobject.objauth, t->pobject.handle,
-            newauth, NULL, hexwrappingkey, &t->sealobject.sopub,
-            &t->sealobject.sopriv, &t->sealobject.handle);
-    if (rv != CKR_OK) {
-        LOGE("Could not create SO seal object");
-        goto error;
-    }
-
-    t->sealobject.soauthsalt = newsalthex;
-    newsalthex = NULL;
-
-    void *p = memchr(label, '\0', sizeof(t->label));
-    if (p) {
-        LOGE("Cannot have embedded nul byte in token label");
-        rv = CKR_ARGUMENTS_BAD;
-        goto error;
-    }
-
->>>>>>> 0c8e8c00
     memcpy(t->label, label, sizeof(t->label));
 
     rv = backend_create_token_seal(t, hexwrappingkey, newauth, newsalthex);
@@ -474,17 +390,7 @@
     return rv;
 
 error:
-<<<<<<< HEAD
-    token_free(t);
-    CK_RV rv2 = token_min_init(t);
-    if (rv2 != CKR_OK) {
-        LOGE("Could not re-create empty token");
-        rv = rv2;
-    }
-    t->config.is_initialized = false;
-=======
     token_reset(t);
->>>>>>> 0c8e8c00
     goto out;
 }
 
