--- conflicted
+++ resolved
@@ -1,6 +1,5 @@
 # Changelog
 
-<<<<<<< HEAD
 ### next - next
   * Fix PSS signatures. Non-FIPS mode TPMs produce PSS signatures with a
     max salt len that poses interoperability issues with verifying clients,
@@ -9,10 +8,7 @@
   * VerifyRecover support, known working with Public Key RSA objects and
     mechanism CKM_RSA_PKCS.
 
-### 1.1.0-RC1 - 2020-03-02
-=======
 ### 1.1.0 - 2020-03-09
->>>>>>> b3658805
   * DB Schema Change from 1 to 3.
     - **Backup your DB before upgrading**
   * Support C_InitToken interface.
